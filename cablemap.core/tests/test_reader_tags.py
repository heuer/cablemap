# -*- coding: utf-8 -*-
#
# Copyright (c) 2011 -- Lars Heuer <heuer[at]semagia.com>
# All rights reserved.
#
# Redistribution and use in source and binary forms, with or without
# modification, are permitted provided that the following conditions are
# met:
#
#     * Redistributions of source code must retain the above copyright
#       notice, this list of conditions and the following disclaimer.
#
#     * Redistributions in binary form must reproduce the above
#       copyright notice, this list of conditions and the following
#       disclaimer in the documentation and/or other materials provided
#       with the distribution.
#
#     * Neither the project name nor the names of the contributors may be 
#       used to endorse or promote products derived from this software 
#       without specific prior written permission.
#
# THIS SOFTWARE IS PROVIDED BY THE COPYRIGHT HOLDERS AND CONTRIBUTORS
# "AS IS" AND ANY EXPRESS OR IMPLIED WARRANTIES, INCLUDING, BUT NOT
# LIMITED TO, THE IMPLIED WARRANTIES OF MERCHANTABILITY AND FITNESS FOR
# A PARTICULAR PURPOSE ARE DISCLAIMED. IN NO EVENT SHALL THE COPYRIGHT
# OWNER OR CONTRIBUTORS BE LIABLE FOR ANY DIRECT, INDIRECT, INCIDENTAL,
# SPECIAL, EXEMPLARY, OR CONSEQUENTIAL DAMAGES (INCLUDING, BUT NOT
# LIMITED TO, PROCUREMENT OF SUBSTITUTE GOODS OR SERVICES; LOSS OF USE,
# DATA, OR PROFITS; OR BUSINESS INTERRUPTION) HOWEVER CAUSED AND ON ANY
# THEORY OF LIABILITY, WHETHER IN CONTRACT, STRICT LIABILITY, OR TORT
# (INCLUDING NEGLIGENCE OR OTHERWISE) ARISING IN ANY WAY OUT OF THE USE
# OF THIS SOFTWARE, EVEN IF ADVISED OF THE POSSIBILITY OF SUCH DAMAGE.
#
"""\
Tests TAGs parsing.

:author:       Lars Heuer (heuer[at]semagia.com)
:organization: Semagia - <http://www.semagia.com/>
:license:      BSD license
"""
from nose.tools import eq_
from cablemap.core.reader import parse_tags

_TEST_DATA = (
    ('TAGS: something', [u'SOMETHING']),
    ('TAGS: something\n', [u'SOMETHING']),
    ('TAGS: something\nhere', [u'SOMETHING']),
    ('TAGS: something, \nhere', [u'SOMETHING', u'HERE']),
    (u'TAGS: something,\nhere', [u'SOMETHING', u'HERE']),
    (u'TAGS something', [u'SOMETHING']),
    (u'TAGS something\n', [u'SOMETHING']),
    (u'TAGS something\nhere', [u'SOMETHING']),
    (u'TAGS something, \nhere', [u'SOMETHING', u'HERE']),
    (u'tAgs something', [u'SOMETHING']),
    ('tAgs something\n', [u'SOMETHING']),
    (u'tAgs something\nhere', [u'SOMETHING']),
    (u'tAgs something, \nhere', [u'SOMETHING', u'HERE']),
    (u'tAgs something,\nhere', [u'SOMETHING', u'HERE']),
    (u'tAgs: something', [u'SOMETHING']),
    (u'tAgs: something\n', [u'SOMETHING']),
    (u'tAgs: something\nhere', [u'SOMETHING']),
    (u'tAgs: something, \nhere', [u'SOMETHING', u'HERE']),
    (u'tAgs: something,\nhere', [u'SOMETHING', u'HERE']),
    (u'TAGS: PREL ECON EFIN ELAB PGOV FR',
     [u'PREL', u'ECON', u'EFIN', u'ELAB', u'PGOV', u'FR']),
    (u'TAGS PREL ECON EFIN ELAB PGOV FR',
     [u'PREL', u'ECON', u'EFIN', u'ELAB', u'PGOV', u'FR']),
    (u'tags PREL ECON EFIN ELAB PGOV FR',
     [u'PREL', u'ECON', u'EFIN', u'ELAB', u'PGOV', u'FR']),
    (u'tags: PREL ECON EFIN ELAB PGOV FR',
     [u'PREL', u'ECON', u'EFIN', u'ELAB', u'PGOV', u'FR']),
    (u'TAGS ECON, PGOV, EFIN, MOPS, PINR, UK',
     [u'ECON', u'PGOV', u'EFIN', u'MOPS', u'PINR', u'UK']),
    (u'TAG PTER, PGOV, ASEC, EFIN, ENRG, KCIP',
     [u'PTER', u'PGOV', u'ASEC', u'EFIN', u'ENRG', u'KCIP']),
    (u'E.o. 12958: decl: 01/07/2014 Tags: prel, pgov, pins, tu \nSubject: turkish p.m. Erdogan goes to washington: how strong a leader in the face of strong challenges?\n\n(U) Classifi',
     [u'PREL', u'PGOV', u'PINS', u'TU']),
    (u"E.o. 12958: decl: after korean unification\nTags: ovip (steinberg, james b.), prel, parm, pgov, econ,\netra, mnuc, marr, ch, jp, kn, ks, ir\nSubject: deputy secretary steinberg's meeting with xxxxx\nforeign minister he yafei, september 29, 2009",
     [u'OVIP', u'STEINBERG, JAMES B.', u'PREL', u'PARM', u'PGOV', u'ECON', u'ETRA', u'MNUC', u'MARR', u'CH', u'JP', u'KN', u'KS', u'IR']),
    ('TAGS: ECON EINV ENRG PGOV PBTS MARR BR\n\nSUBJECT: AMBASSADOR SOBEL MEETS WITH KEY ENERGY ENTITIES IN RIO Ref(s): A) 08 RIO DE JAN 138; B) 08 RIO DE JAN 0044 and previous Sensitive But Unclassified - Please handle accordingly. This message has been approved by Ambassador Sobel. ',
     [u'ECON', u'EINV', u'ENRG', u'PGOV', u'PBTS', u'MARR', u'BR']),
    #02ROME1196
    ('\nEO 12958 DECL: 03/05/2007\nTAGS PHUM, OPRC, OPRC, OPRC, OPRC, IT, ITPHUM, ITPHUM, ITPHUM, HUMAN RIGHTS\nSUBJECT: AS PREDICTED, ITALY’S HUMAN RIGHTS REPORT\nGENERATES FODDER FOR DOMESTIC POLITICAL MILLS', 
     [u'PHUM', u'OPRC', u'IT', u'HUMAN RIGHTS']),
    # 09STATE11937
    ('E.O. 12958: DECL: 02/05/2019\nTAGS: OVIP CLINTON HILLARY PREL KPAL FR IR RS\nNATO, UK, CN\nSUBJECT: (U) Secreta',
    [u'OVIP', u'CLINTON, HILLARY', u'PREL', u'KPAL', u'FR', u'IR', u'RS', u'NATO', u'UK', u'CN']),
    #09BEIJING2964
    ('TAGS: OVIP STEINBERG JAMES PREL MNUC SN CH KN',
     [u'OVIP', u'STEINBERG, JAMES B.', u'PREL', u'MNUC', u'SN', u'CH', u'KN']),
    # 09SANTIAGO331
    ("E.O. 12958: DECL: 04/07/2019\nTAGS: OVIP BIDEN JOSEPH PREL ECON PGOV SOCI EU\nSUBJECT: VICE PRESIDENT BIDEN'S MARCH 28 MEETING WITH PRIME",
     [u'OVIP', u'BIDEN, JOSEPH', u'PREL', u'ECON', u'PGOV', u'SOCI', u'EU']),
    #08STATE100219
    ('E.O. 12958: DECL: 09/17/2018\nTAGS: OVIP RICE CONDOLEEZZA PREL PHSA SP KV CU\nBL, IS\nSUBJECT: Secretary Rice',
     [u'OVIP', u'RICE, CONDOLEEZZA', u'PREL', u'PHSA', u'SP', u'KV', u'CU', u'BL', u'IS']),
    # 04SANAA2346
    ('TAGS: MASS MOPS OVIP PARM PINR PREL PTER YM COUNTER TERRORISM',
     [u'MASS', u'MOPS', u'OVIP', u'PARM', u'PINR', u'PREL', u'PTER', u'YM', u'COUNTERTERRORISM']),
    # 05TELAVIV1580
    ('TAGS PGOV, PREL, KWBG, IR, IS, COUNTERTERRORISM, GOI EXTERNAL ',
     [u'PGOV', u'PREL', u'KWBG', u'IR', u'IS', u'COUNTERTERRORISM', u'GOI EXTERNAL']),
    ('TAGS PTER MARR, MOPPS',
     [u'PTER', u'MARR', u'MOPS']),
    ('TAGS: IS ISRAELI PALESTINIAN AFFAIRS GOI EXTERNAL',
     [u'IS', u'ISRAELI PALESTINIAN AFFAIRS', u'GOI EXTERNAL']),
    ('TAGS: IS GAZA DISENGAGEMENT ISRAELI PALESTINIAN AFFAIRS',
     [u'IS', u'GAZA DISENGAGEMENT', u'ISRAELI PALESTINIAN AFFAIRS']),
    # 05BRASILIA2675
    ('TAGS: PREL PGOV BR OVIP ZOELLICK ROBERT US',
     [u'PREL', u'PGOV', u'BR', u'OVIP', u'ZOELLICK, ROBERT', u'US']),
    # 07BUENOSAIRES1673
    ('DECL: 08/22/2017 AGS: PGOV, PREL, ECON, SOCI, AR',
     [u'PGOV', u'PREL', u'ECON', u'SOCI', u'AR']),
    # 04ANKARA348
    ('''E.o. 12958: decl: 01/07/2014 Tags: prel, pgov, pins, tu Subject: turkish p.m. Erdogan goes to washington: how strong a leader in the face of strong challenges?
''',
     [u'PREL', u'PGOV', u'PINS', u'TU']),
    # 08MANAMA492
    ('''SIPDIS 
 
STATE FOR G/TIP 
BAGHDAD FOR AMBASSADOR ERELI 
 
E.O. 12958: DECL: 07/24/2018 
TAGS: KCRM KWMN ASEC PHUM BA
SUBJECT: BAHRAIN SEEKS IOM'S ASSISTANCE TO COMBAT TIP 
 
REF: A. MANAMA''',
     [u'KCRM', u'KWMN', u'ASEC', u'PHUM', u'BA']),
    # 08ECTION01OF02MANAMA492 which is the malformed version of 08MANAMA492
    ('''
E.O. 1295: DECL: 07/24/2018 
TAGS: KCRM KWMN ASEC PHUMBA
SUBJECT: BAHRAIN SEEKS IOM'S ASSISTANCE TO COBAT TIP
''',
     [u'KCRM', u'KWMN', u'ASEC', u'PHUM', u'BA']),
    #
    ('''SIPDIS 
 
DEPT NEA/MAG (JOHNSON), INR (HOFSTATTER) 
 
E.O. 12958: DECL:  1/20/2019 
TAGS: PGOV PREL ECON EFIN SCUL EPET PHUM KDEM LY
SUBJECT: LIBYA POSTPONES GENERAL PEOPLE'S CONGRESS, WALKS BACK FROM WEALTH DISTRIBUTION AND PRIVATIZATION PLANS  
''',
    [u'PGOV', u'PREL', u'ECON', u'EFIN', u'SCUL', u'EPET', u'PHUM', u'KDEM', u'LY']),
    # 09CAIRO2205
    ('''POSTS FOR FRAUD PREVENTION UNITS E.O. 12958: N/A TAGS: KFRDKIRFCVISCMGTKOCIASECPHUMSMIGEG

SUBJECT: BLIND COPTIC GIRLS' CHOIR USED FOR ALIEN SMUGGLING REF: CAIRO 2178

1.(SBU) Summary:''',
     [u'KFRD', u'KIRF', u'CVIS', u'CMGT', u'KOCI', u'ASEC', u'PHUM', u'SMIG', u'EG']),
    # 05SANJOSE2199
    ('''E.O. 12958: N/A 
TAGS: PREL SCUL ETRD CS UNDESCO
SUBJECT: COSTA RICA: UNESCO DEMARCHE DELIVERED ''',
     [u'PREL', u'SCUL', u'ETRD', u'CS', u'UNESCO']),
    # 04PANAMA586
    ('''E.O. 12958: DECL: 03/10/2009 
TAGS: MARR PREL PINS EWWT MOPS PM LABOR HUMAN RIGHTSPOLMIL
SUBJECT: PANAMA OFFERS BETTER HIGH-VALUE TRANSIT GUARANTEE 
 
REF: A. 03 PANAMA 2201 
     ¶B. 03 PANAMA 470 ''',
     [u'MARR', u'PREL', u'PINS', u'EWWT', u'MOPS', u'PM', u'LABOR', u'HUMAN RIGHTS', u'POL', u'MIL']),
    # 06SANJOSE2802
    ('''E.O. 12958: N/A 
TAGS: ETRDEINVECINPGOVCS
SUBJECT: COSTA RICA'S INSURANCE MONOPOLY PREPARES FOR COMPETITION 
 
¶1. SUMMARY.''',
     [u'ETRD', u'EINV', u'ECIN', u'PGOV', u'CS']),
    # 09BRASILIA542
    ('''SIPDIS 
 
E.O. 12958: N/A 
TAGS: KFLU AEMR ASEC AMEDCASCKFLO TBIO KSAF KPAO PREL
PINR, AMGT, TF, BR 
SUBJECT: TFFLU01: H1N1 INFLUENZA OUTBREAK AND BRAZIL:  SITREP # 5''',
     [u'KFLU', u'AEMR', u'ASEC', u'AMED', u'CASC', u'KFLO', u'TBIO', u'KSAF', u'KPAO', u'PREL', u'PINR', u'AMGT', u'TF', u'BR']),
    # 02VATICAN5607
    ('''E.O. 12958: DECL: 11/19/2012 
TAGS: PREL PGOV PHUM VT PGOV PHUM VT VE VEPREL
SUBJECT: HOLY SEE URGES CHURCH TO PROMOTE VENEZUELAN 
DIALOGUE, AVOID POLITICAL ACTIVISM 
 
REF: A. A) CARACAS 328''',
     [u'PREL', u'PGOV', u'PHUM', u'VT', u'VE']),
    # 01VATICAN3507
    ('''EO 12958 DECL: 07/02/11 
TAGS PREL, PHUM, IS, EG, CH, ID, PHUM, IS, EG, CH, ID, PHUM, IS, EG, CH, ID, PHUM, IS, EG, CH, ID, VT, VTPREL, VTPREL, VTPREL 
SUBJECT:  THE VATIC''',
     [u'PREL', u'PHUM', u'IS', u'EG', u'CH', u'ID', u'VT']),
    # 04PANAMA2524
    ('''E.O. 12958: DECL: 10/05/2014 
TAGS: ECON ETRD EFIN PTER SNAR PM ECONOMIC AFFAIRS
SUBJECT: UNDERSTANDING PANAMA'S COLON FREE ZONE ''',
     [u'ECON', u'ETRD', u'EFIN', u'PTER', u'SNAR', u'PM', u'ECONOMIC AFFAIRS']),
    # 07SAOPAULO212
    ('''E.O. 12958: N/A 
TAGS: OVIP BUSH GEORGE PREL PGOV SOCI EPET KTIA BR
SUBJECT: VISIT OF PRESIDENT GEORGE W. BUSH TO SAO PAULO, BRAZIL ''',
     [u'OVIP', u'BUSH, GEORGE', u'PREL', u'PGOV', u'SOCI', u'EPET', u'KTIA', u'BR']),
    # 04PANAMA672
    ('''E.O. 12958:  N/A 
TAGS: CASC CJAN SNAR PHUM CU PM NOVO GUILLERMO REMON PEDRO JIMENEZ GASPAR CONSULAR AFFAIRS
SUBJECT:  FATE OF ANTI-CASTRO CUBAN AMERICANS IN THE HANDS 
OF JUDGE ''',
     [u'CASC', u'CJAN', u'SNAR', u'PHUM', u'CU', u'PM', u'NOVO, GUILLERMO', u'REMON, PEDRO', u'JIMENEZ, GASPAR', u'CONSULAR AFFAIRS']),
    # 04ROME3708
    ('''E.O. 12958: DECL: 06/01/2034 
TAGS: MARR PREL ETTC EIND IT GLOBAL DEFENSE
SUBJECT: (C)''',
     [u'MARR', u'PREL', u'ETTC', u'EIND', u'IT', u'GLOBAL DEFENSE']),
    # 06TELAVIV2787
    ('''E.O. 12958: DECL: 07/14/2016
TAGS: ECON ETRD PREL PGOV PTER KWBG JO IS ECONOMY AND FINANCE
SUBJECT: HERZOG LAMENTS TIMING OF SECURITY CRISES ON
TOURISM INDUSTRY''',
     [u'ECON', u'ETRD', u'PREL', u'PGOV', u'PTER', u'KWBG', u'JO', u'IS', u'ECONOMY AND FINANCE']),
    # 03ROME2045
    ('''E.O. 12958: DECL: 05/12/2013 
TAGS: PREL MARR MOPS IT MARR MOPS IT MARR MOPS IT MARR MOPS IT MARR MOPS IT MARR MOPS IT IZ IZPREL IZPREL IZPREL IZPREL IZPREL IRAQI FREEDOM



SUBJECT: RE''',
     [u'PREL', u'MARR', u'MOPS', u'IT', u'IZ', u'IRAQI FREEDOM']),
    # 05ROME3585
    ('''TAGS: PREL PGOV CVIS IT ITALY NATIONAL ELECTIONS ITALIAN POLITICS IRAQI FREEDOM
SUBJECT:''',
     [u'PREL', u'PGOV', u'CVIS', u'IT', u'ITALY NATIONAL ELECTIONS', u'ITALIAN POLITICS', u'IRAQI FREEDOM']),
    # No cable, just a collection of TAGs
    ('''TAGS: DOMESTIC POLITICS MASSMNUC KNNPMNUC MEETINGS WITH AMBASSADOR NEW ZEALAND ROOD JOHN CROS GERARD ZANU-PF COUNTRY CLEARANCE''',
     [u'DOMESTIC POLITICS', u'MASS', 'MNUC', u'KNNP', u'MEETINGS WITH AMBASSADOR', u'NEW ZEALAND', u'ROOD, JOHN', u'CROS, GERARD', u'ZANU-PF', u'COUNTRY CLEARANCE']),
    # 09LONDON2499
    ('''E.O. 12958: DECL: 09/22/2019 
TAGS: PREL PGOV KPAL ETRD KNNP PARM SENV MARR MNUC
ECON, PHUM, RS, IS, IR, GG, AF, UK SUBJECT: MILIBAND'S RUSSIA TRIP AIMS TO MOVE BILATERAL RELATIONSHIP FORWARD  REF: LONDON DAILY 11/3/09  Classified By: Deputy Chief of Mission Richard LeBaron, reasons 1.4 (b,d).  ''',
     [u'PREL', u'PGOV', u'KPAL', u'ETRD', u'KNNP', u'PARM', u'SENV', u'MARR', u'MNUC', u'ECON', u'PHUM', u'RS', u'IS', u'IR', u'GG', u'AF', u'UK']),
    # 05OTTAWA3726
    ('''E.O. 12958: N/A 
TAGS: ECON ETRD PGOV CA MX SIPDIS
SUBJECT: TRILATERAL REGULATORY COOPERATION MEETING UNDER 
SPP: INFORMATION SHARING ''',
     [u'ECON', u'ETRD', u'PGOV', u'CA', u'MX']),
    # 07KUWAIT624
    ('''E.O. 12958: N/A 
TAGS: OREP AMGT ASEC AFIN GM IZ IC KU COUNTRY
CLEARANCE 
SUBJECT: KUWAIT GRANTS COUNTRY CLEARANCE FOR CODEL BOND 
(MAY 3-7) ''',
     [u'OREP', u'AMGT', u'ASEC', u'AFIN', u'GM', u'IZ', u'IC', u'KU', u'COUNTRY CLEARANCE']),
    # 05PANAMA1818
    (u'''TAGS: PGOV PREL PM POL FOREIGN POL''',
     [u'PGOV', u'PREL', u'PM', u'POL', u'FOREIGN POL']),
    # 05PANAMA388
    (u'''TAGS: PGOV PREL PM POLITICS FOREIGN POLICY POL FOREIGN POL''',
     [u'PGOV', u'PREL', u'PM', u'POLITICS FOREIGN POLICY', u'POL', u'FOREIGN POL']),
    # 06TELAVIV344
    (u'''TAGS: IS KMDR MEDIA REACTION REPORT''',
     [u'IS', u'KMDR', u'MEDIA REACTION REPORT']),
    # 05ISTANBUL329
    (u'''TAGS: TU BO MD PHUM KCRM PGOV KJUS TIP IN TURKEY''',
     [u'TU', u'BO', u'MD', u'PHUM', u'KCRM', u'PGOV', u'KJUS', u'TIP IN TURKEY']),
    #
    (u'''E.O. 12958: N/A
TAGS: ECON EFIN ELAB ETRD KIPR PTER SOCI TBIO SP
EINV
SUBJECT: MADRID WEEKLY ECON/AG/COMMERCIAL UPDATE - NOVEMBER
12-16

''',
     [u'ECON', u'EFIN', u'ELAB', u'ETRD', u'KIPR', u'PTER', u'SOCI', u'TBIO', u'SP', u'EINV']),
    # 07VATICAN118
    (u'''E.O. 12958: N/A 
TAGS: PREL VT

(SBU) Charge d'affaires spoke to Monsignor Marcel Smejkal, the 
Holy See's directo...


SUBJECT: HOLY SEE:  INQUIRIES PENDING ON RADIO MARYJA ''',
     [u'PREL', u'VT']),
    # 92IZMIR819
    ('''E.O. 12356: DECL:  OADR 
TAGS;  PGOV, TU 
SUBJ: TERRORIST KILL FOUR POLICEMEN IN ANTALYA ''',
     [u'PGOV', u'TU']),
    # 10TELAVIV386
    ('''E.O. 12958: N/A 
TAS: ECON, ETRD, IS, JO 
SUBJECT: JORDAN/ISRAEL/QIZ QUARTE''',
     [u'ECON', u'ETRD', u'IS', u'JO']),
<<<<<<< HEAD
    # 04ABUDHABI1445
    ('''STATE FOR NEA/LMALENAS AND NP/ECC/KCROUCH 
USDOC FOR BIS/OUS/RCUPITT 
 
TAGS: ETTC PARM PREL PTER KSTC TC
E.O. 12958:N/A 
SUBJECT: EXBS NATIONAL CONTROL LIST WORKSHOP, APRIL 24- 
26, 2004, WELL RECEIVED IN THE UAE ''',
     [u'ETTC', u'PARM', u'PREL', u'PTER', u'KSTC', u'TC']),
=======
>>>>>>> 64e03693
    
)

def test_tags():
    def check(content, expected):
        eq_(expected, parse_tags(content))
    for content, expected in _TEST_DATA:
        yield check, content, expected

_TEST_DATA_NO_C14N = (
    ('''TAGS: AMEDCASCKFLO TBIO KSAF KPAO PREL PINR, AMGT, TF, BR 
SUBJECT: XXXX''',
     [u'AMEDCASCKFLO', u'TBIO', u'KSAF', u'KPAO', u'PREL', u'PINR', u'AMGT', u'TF', u'BR']),
)

def test_c14n_disabled():
    def check(content, expected):
        eq_(expected, parse_tags(content, canonicalize=False))
    for content, expected in _TEST_DATA_NO_C14N:
        yield check, content, expected    

if __name__ == '__main__':
    import nose
    nose.core.runmodule()<|MERGE_RESOLUTION|>--- conflicted
+++ resolved
@@ -294,7 +294,6 @@
 TAS: ECON, ETRD, IS, JO 
 SUBJECT: JORDAN/ISRAEL/QIZ QUARTE''',
      [u'ECON', u'ETRD', u'IS', u'JO']),
-<<<<<<< HEAD
     # 04ABUDHABI1445
     ('''STATE FOR NEA/LMALENAS AND NP/ECC/KCROUCH 
 USDOC FOR BIS/OUS/RCUPITT 
@@ -304,9 +303,7 @@
 SUBJECT: EXBS NATIONAL CONTROL LIST WORKSHOP, APRIL 24- 
 26, 2004, WELL RECEIVED IN THE UAE ''',
      [u'ETTC', u'PARM', u'PREL', u'PTER', u'KSTC', u'TC']),
-=======
->>>>>>> 64e03693
-    
+   
 )
 
 def test_tags():
